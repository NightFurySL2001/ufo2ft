from __future__ import print_function, division, absolute_import, unicode_literals
from fontTools.misc.py23 import unichr

import re
try:
    import unicodedata2 as unicodedata
except ImportError:
    import unicodedata


class KernFeatureWriter(object):
    """Generates a kerning feature based on glyph class definitions.

    Uses the kerning rules contained in an UFO's kerning data, as well as glyph
    classes from parsed feature text. Class-based rules are set based on the
    existing rules for their key glyphs.

    Uses class attributes to match glyph class names in feature text as kerning
    classes, which can be overridden.
    """

    leftFeaClassRe = r"@MMK_L_(.+)"
    rightFeaClassRe = r"@MMK_R_(.+)"

    def __init__(self, font):
        self.font = font
        self.kerning = dict(font.kerning)
        self.groups = dict(font.groups)

        fealines = []
        if font.features.text:
            for line in font.features.text.splitlines():
                comment_start = line.find('#')
                if comment_start >= 0:
                    line = line[:comment_start]
                line = line.strip()
                if line:
                    fealines.append(line)
        self.featxt = '\n'.join(fealines)

        self.ltrScripts = {}
        self.rtlScripts = {}
        for script, lang in re.findall(
                r'languagesystem\s+([a-z]{4})\s+([A-Z]+|dflt)\s*;',
                self.featxt):
            if self._scriptIsRtl(script):
                self.rtlScripts.setdefault(script, []).append(lang)
            else:
                self.ltrScripts.setdefault(script, []).append(lang)

        # kerning classes found in existing feature text and UFO groups
        self.leftFeaClasses = {}
        self.rightFeaClasses = {}
        self.leftUfoClasses = {}
        self.rightUfoClasses = {}

        # kerning rule collections, mapping pairs to values
        self.glyphPairKerning = {}
        self.leftClassKerning = {}
        self.rightClassKerning = {}
        self.classPairKerning = {}

    def write(self, linesep="\n"):
        """Write kern feature."""

        self._collectFeaClasses()
        self._collectFeaClassKerning()

        self._correctUfoClassNames()
        self._collectUfoKerning()

        self._removeConflictingKerningRules()

        if not any([self.glyphPairKerning, self.leftClassKerning,
                    self.rightClassKerning, self.classPairKerning]):
            # no kerning pairs, don't write empty feature
            return ""

        # write the glyph classes
        lines = []
        self._addGlyphClasses(lines)
        lines.append("")

        # split kerning into LTR and RTL lookups, if necessary
        if self.rtlScripts:
            self._splitRtlKerning()

        # write the lookups and feature
        if self.ltrScripts or not self.rtlScripts:
            lines.append("lookup kern_ltr {")
            self._addKerning(lines, self.glyphPairKerning)
            self._addKerning(lines, self.leftClassKerning, enum=True)
            self._addKerning(lines, self.rightClassKerning, enum=True)
<<<<<<< HEAD
            self._addKerning(lines, self.classPairKerning)
            lines.append("} kern_ltr;")
            lines.append("")

        if self.rtlScripts:
            lines.append("lookup kern_rtl {")
            self._addKerning(lines, self.rtlGlyphPairKerning, rtl=True)
            self._addKerning(lines, self.rtlLeftClassKerning, rtl=True,
                             enum=True)
            self._addKerning(lines, self.rtlRightClassKerning, rtl=True,
                             enum=True)
            self._addKerning(lines, self.rtlClassPairKerning, rtl=True)
            lines.append("} kern_rtl;")
            lines.append("")

        lines.append("feature kern {")
        if self.ltrScripts or not self.rtlScripts:
            lines.append("    lookup kern_ltr;")
        if self.rtlScripts:
            self._addLookupReferences(lines, self.ltrScripts, "kern_ltr")
            self._addLookupReferences(lines, self.rtlScripts, "kern_rtl")
=======
        if self.classPairKerning:
            self._addKerning(lines, self.classPairKerning, ignoreZero=True)
>>>>>>> c24f4eaa
        lines.append("} kern;")

        return linesep.join(lines)

    def _collectFeaClasses(self):
        """Parse glyph classes from existing feature text."""

        for name, contents in re.findall(
                r'(@[\w.]+)\s*=\s*\[([\s\w.@-]*)\]\s*;', self.featxt, re.M):
            if re.match(self.leftFeaClassRe, name):
                self.leftFeaClasses[name] = contents.split()
            elif re.match(self.rightFeaClassRe, name):
                self.rightFeaClasses[name] = contents.split()

    def _collectFeaClassKerning(self):
        """Set up class kerning rules from class definitions in feature text.

        The first glyph from each class (called it's "key") is used to determine
        the kerning values associated with that class.
        """

        for leftName, leftContents in self.leftFeaClasses.items():
            leftKey = leftContents[0]

            # collect rules with two classes
            for rightName, rightContents in self.rightFeaClasses.items():
                rightKey = rightContents[0]
                pair = leftKey, rightKey
                kerningVal = self.kerning.get(pair)
                if kerningVal is None:
                    continue
                self.classPairKerning[leftName, rightName] = kerningVal
                del self.kerning[pair]

            # collect rules with left class and right glyph
            for pair, kerningVal in self._getGlyphKerning(leftKey, 0):
                self.leftClassKerning[leftName, pair[1]] = kerningVal
                del self.kerning[pair]

        # collect rules with left glyph and right class
        for rightName, rightContents in self.rightFeaClasses.items():
            rightKey = rightContents[0]
            for pair, kerningVal in self._getGlyphKerning(rightKey, 1):
                self.rightClassKerning[pair[0], rightName] = kerningVal
                del self.kerning[pair]

    def _correctUfoClassNames(self):
        """Detect and replace illegal class names found in UFO kerning."""

        for oldName, members in self.groups.items():
            newName = self._makeFeaClassName(oldName)
            if oldName == newName:
                continue
            self.groups[newName] = members
            del self.groups[oldName]
            for oldPair, kerningVal in self._getGlyphKerning(oldName):
                left, right = oldPair
                newPair = (newName, right) if left == oldName else (left, newName)
                self.kerning[newPair] = kerningVal
                del self.kerning[oldPair]

    def _collectUfoKerning(self):
        """Sort UFO kerning rules into glyph pair or class rules."""

        for glyphPair, val in sorted(self.kerning.items()):
            left, right = glyphPair
            leftIsClass = left in self.groups
            rightIsClass = right in self.groups
            if leftIsClass:
                self.leftUfoClasses[left] = self.groups[left]
                if rightIsClass:
                    self.classPairKerning[glyphPair] = val
                else:
                    self.leftClassKerning[glyphPair] = val
            elif rightIsClass:
                self.rightUfoClasses[right] = self.groups[right]
                self.rightClassKerning[glyphPair] = val
            else:
                self.glyphPairKerning[glyphPair] = val

    def _removeConflictingKerningRules(self):
        """Remove any conflicting pair and class rules.

        If conflicts are detected in a class rule, the offending class members
        are removed from the rule and the class name is replaced with a list of
        glyphs (the class members minus the offending members).
        """

        leftClasses, rightClasses = self._getClasses(separate=True)

        # maintain list of glyph pair rules seen
        seen = dict(self.glyphPairKerning)

        # remove conflicts in left class / right glyph rules
        for (lClass, rGlyph), val in list(self.leftClassKerning.items()):
            lGlyphs = leftClasses[lClass]
            nlGlyphs = []
            for lGlyph in lGlyphs:
                pair = lGlyph, rGlyph
                if pair not in seen:
                    nlGlyphs.append(lGlyph)
                    seen[pair] = val
            if nlGlyphs != lGlyphs:
                self.leftClassKerning[self._liststr(nlGlyphs), rGlyph] = val
                del self.leftClassKerning[lClass, rGlyph]

        # remove conflicts in left glyph / right class rules
        for (lGlyph, rClass), val in list(self.rightClassKerning.items()):
            rGlyphs = rightClasses[rClass]
            nrGlyphs = []
            for rGlyph in rGlyphs:
                pair = lGlyph, rGlyph
                if pair not in seen:
                    nrGlyphs.append(rGlyph)
                    seen[pair] = val
            if nrGlyphs != rGlyphs:
                self.rightClassKerning[lGlyph, self._liststr(nrGlyphs)] = val
                del self.rightClassKerning[lGlyph, rClass]

    def _addGlyphClasses(self, lines):
        """Add glyph classes for the input font's groups."""

        for key, members in sorted(self.groups.items()):
            lines.append("%s = [%s];" % (key, " ".join(members)))

<<<<<<< HEAD
    def _splitRtlKerning(self):
        """Split RTL kerning into separate dictionaries."""

        self.rtlGlyphPairKerning = {}
        self.rtlLeftClassKerning = {}
        self.rtlRightClassKerning = {}
        self.rtlClassPairKerning = {}

        classes = self._getClasses()
        allKerning = (
            (self.glyphPairKerning, self.rtlGlyphPairKerning, (False, False)),
            (self.leftClassKerning, self.rtlLeftClassKerning, (True, False)),
            (self.rightClassKerning, self.rtlRightClassKerning, (False, True)),
            (self.classPairKerning, self.rtlClassPairKerning, (True, True)))

        for origKerning, rtlKerning, (leftIsClass, rightIsClass) in allKerning:
            for pair in list(origKerning.keys()):
                lhs, rhs = pair
                leftGlyphs = classes[lhs] if leftIsClass else [lhs]
                rightGlyphs = classes[rhs] if rightIsClass else [rhs]
                if any(self._glyphIsRtl(g) for g in leftGlyphs + rightGlyphs):
                    rtlKerning[pair] = origKerning.pop(pair)

    def _addKerning(self, lines, kerning, rtl=False, enum=False):
=======
    def _addKerning(self, lines, kerning, enum=False, ignoreZero=False):
>>>>>>> c24f4eaa
        """Add kerning rules for a mapping of pairs to values."""

        enum = "enum " if enum else ""
        valstr = "<%(val)d 0 %(val)d 0>" if rtl else "%(val)d"
        lineFormat = "    %spos %%(lhs)s %%(rhs)s %s;" % (enum, valstr)
        for (left, right), val in sorted(kerning.items()):
<<<<<<< HEAD
            lines.append(lineFormat % {'lhs': left, 'rhs': right, 'val': val})

    def _addLookupReferences(self, lines, languageSystems, lookupName):
        """Add references to lookup for a set of language systems.

        Language systems are passed in as a dictionary mapping scripts to lists
        of languages.
        """

        for script, langs in sorted(languageSystems.items()):
            lines.append("script %s;" % script)
            for lang in sorted(langs):
                lines.append("language %s;" % lang)
                lines.append("lookup %s;" % lookupName)
=======
            if val == 0 and ignoreZero:
                continue
            lines.append("    %spos %s %s %d;" % (enum, left, right, val))
>>>>>>> c24f4eaa

    def _liststr(self, glyphs):
        """Return string representation of a list of glyph names."""

        return "[%s]" % " ".join(glyphs)

    def _getClasses(self, separate=False):
        """Return all kerning classes together."""

        leftClasses = dict(self.leftFeaClasses)
        leftClasses.update(self.leftUfoClasses)
        rightClasses = dict(self.rightFeaClasses)
        rightClasses.update(self.rightUfoClasses)
        if separate:
            return leftClasses, rightClasses

        classes = leftClasses
        classes.update(rightClasses)
        return classes

    def _makeFeaClassName(self, name):
        """Make a glyph class name which is legal to use in feature text.

        Ensures the name starts with "@" and only includes characters in
        "A-Za-z0-9._", and isn't already defined.
        """

        name = "@%s" % re.sub(r"[^A-Za-z0-9._]", r"", name)
        existingClassNames = set(self._getClasses().keys())
        i = 1
        origName = name
        while name in existingClassNames:
            name = "%s_%d" % (origName, i)
            i += 1
        return name

    def _getGlyphKerning(self, glyphName, i=None):
        """Return the kerning rules which include glyphName, optionally only
        checking one side of each pair if index `i` is provided.
        """

        hits = []
        for pair, value in self.kerning.items():
            if (glyphName in pair) if i is None else (pair[i] == glyphName):
                hits.append((pair, value))
        return hits

    def _scriptIsRtl(self, script):
        """Return whether a script is right-to-left for kerning purposes.

        References:
        https://github.com/Tarobish/Jomhuria/blob/a21c41453ea8e3893e003ae9d5bee9ba7ac42d77/tools/getKernFeatureFromUFO.py#L18
        https://github.com/behdad/harfbuzz/blob/691086f131cb6c9d97e98730c27673484bf93f87/src/hb-common.cc#L446
        http://unicode.org/iso15924/iso15924-codes.html
        """

        return script in (
            # Unicode-1.1 additions
            'arab',  # ARABIC
            'hebr',  # HEBREW

            # Unicode-3.0 additions
            'syrc',  # SYRIAC
            'thaa',  # THAANA

            # Unicode-4.0 additions
            'cprt',  # CYPRIOT

            # Unicode-4.1 additions
            'khar',  # KHAROSHTHI

            # Unicode-5.0 additions
            'phnx',  # PHOENICIAN
            'nkoo',  # NKO

            # Unicode-5.1 additions
            'lydi',  # LYDIAN

            # Unicode-5.2 additions
            'avst',  # AVESTAN
            'armi',  # IMPERIAL_ARAMAIC
            'phli',  # INSCRIPTIONAL_PAHLAVI
            'prti',  # INSCRIPTIONAL_PARTHIAN
            'sarb',  # OLD_SOUTH_ARABIAN
            'orkh',  # OLD_TURKIC
            'samr',  # SAMARITAN

            # Unicode-6.0 additions
            'mand',  # MANDAIC

            # Unicode-6.1 additions
            'merc',  # MEROITIC_CURSIVE
            'mero',  # MEROITIC_HIEROGLYPHS

            # Unicode-7.0 additions
            'mani',  # MANICHAEAN
            'mend',  # MENDE_KIKAKUI
            'nbat',  # NABATAEAN
            'narb',  # OLD_NORTH_ARABIAN
            'palm',  # PALMYRENE
            'phlp',  # PSALTER_PAHLAVI

            # Unicode-8.0 additions
            'hung',  # OLD_HUNGARIAN

            # Unicode-9.0 additions
            'adlm',  # ADLAM
            )

    def _glyphIsRtl(self, name):
        """Return whether the closest-associated unicode character is RTL."""

        delims = ('.', '_')
        uv = self.font[name].unicode
        while uv is None and any(d in name for d in delims):
            name = name[:max(name.rfind(d) for d in delims)]
            if name in self.font:
                uv = self.font[name].unicode
        if uv is None:
            return False
        return unicodedata.bidirectional(unichr(uv)) in ('R', 'AL')<|MERGE_RESOLUTION|>--- conflicted
+++ resolved
@@ -91,8 +91,7 @@
             self._addKerning(lines, self.glyphPairKerning)
             self._addKerning(lines, self.leftClassKerning, enum=True)
             self._addKerning(lines, self.rightClassKerning, enum=True)
-<<<<<<< HEAD
-            self._addKerning(lines, self.classPairKerning)
+            self._addKerning(lines, self.classPairKerning, ignoreZero=True)
             lines.append("} kern_ltr;")
             lines.append("")
 
@@ -103,7 +102,8 @@
                              enum=True)
             self._addKerning(lines, self.rtlRightClassKerning, rtl=True,
                              enum=True)
-            self._addKerning(lines, self.rtlClassPairKerning, rtl=True)
+            self._addKerning(lines, self.rtlClassPairKerning, rtl=True,
+                             ignoreZero=True)
             lines.append("} kern_rtl;")
             lines.append("")
 
@@ -113,10 +113,6 @@
         if self.rtlScripts:
             self._addLookupReferences(lines, self.ltrScripts, "kern_ltr")
             self._addLookupReferences(lines, self.rtlScripts, "kern_rtl")
-=======
-        if self.classPairKerning:
-            self._addKerning(lines, self.classPairKerning, ignoreZero=True)
->>>>>>> c24f4eaa
         lines.append("} kern;")
 
         return linesep.join(lines)
@@ -242,7 +238,6 @@
         for key, members in sorted(self.groups.items()):
             lines.append("%s = [%s];" % (key, " ".join(members)))
 
-<<<<<<< HEAD
     def _splitRtlKerning(self):
         """Split RTL kerning into separate dictionaries."""
 
@@ -266,17 +261,16 @@
                 if any(self._glyphIsRtl(g) for g in leftGlyphs + rightGlyphs):
                     rtlKerning[pair] = origKerning.pop(pair)
 
-    def _addKerning(self, lines, kerning, rtl=False, enum=False):
-=======
-    def _addKerning(self, lines, kerning, enum=False, ignoreZero=False):
->>>>>>> c24f4eaa
+    def _addKerning(self, lines, kerning, rtl=False, enum=False,
+                    ignoreZero=False):
         """Add kerning rules for a mapping of pairs to values."""
 
         enum = "enum " if enum else ""
         valstr = "<%(val)d 0 %(val)d 0>" if rtl else "%(val)d"
         lineFormat = "    %spos %%(lhs)s %%(rhs)s %s;" % (enum, valstr)
         for (left, right), val in sorted(kerning.items()):
-<<<<<<< HEAD
+            if val == 0 and ignoreZero:
+                continue
             lines.append(lineFormat % {'lhs': left, 'rhs': right, 'val': val})
 
     def _addLookupReferences(self, lines, languageSystems, lookupName):
@@ -291,11 +285,6 @@
             for lang in sorted(langs):
                 lines.append("language %s;" % lang)
                 lines.append("lookup %s;" % lookupName)
-=======
-            if val == 0 and ignoreZero:
-                continue
-            lines.append("    %spos %s %s %d;" % (enum, left, right, val))
->>>>>>> c24f4eaa
 
     def _liststr(self, glyphs):
         """Return string representation of a list of glyph names."""
