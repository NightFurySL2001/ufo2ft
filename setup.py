#!/usr/bin/env python

import sys

from setuptools import find_packages, setup

needs_pytest = {"pytest", "test"}.intersection(sys.argv)
pytest_runner = ["pytest_runner"] if needs_pytest else []
needs_wheel = {"bdist_wheel"}.intersection(sys.argv)
wheel = ["wheel"] if needs_wheel else []

with open("README.rst", "r") as f:
    long_description = f.read()

setup(
    name="ufo2ft",
    use_scm_version={"write_to": "Lib/ufo2ft/_version.py"},
    author="Tal Leming, James Godfrey-Kittle",
    author_email="tal@typesupply.com",
    maintainer="Cosimo Lupo",
    maintainer_email="cosimo@anthrotype.com",
    description="A bridge between UFOs and FontTools.",
    long_description=long_description,
    url="https://github.com/googlefonts/ufo2ft",
    package_dir={"": "Lib"},
    packages=find_packages("Lib"),
    include_package_data=True,
    license="MIT",
    setup_requires=pytest_runner + wheel + ["setuptools_scm"],
    tests_require=["pytest>=2.8"],
    install_requires=[
<<<<<<< HEAD
        "fonttools[ufo]>=4.24.0",
=======
        "fonttools[ufo]>=4.22.0",
>>>>>>> fe565c83
        "cu2qu>=1.6.7",
        "cffsubr>=0.2.8",
        "booleanOperations>=0.9.0",
    ],
    extras_require={
        "pathops": ["skia-pathops>=0.5.1"],
        "cffsubr": [],  # keep empty for backward compat
        "compreffor": ["compreffor>=0.4.6"],
    },
    python_requires=">=3.6",
    classifiers=[
        "Development Status :: 4 - Beta",
        "Environment :: Console",
        "Environment :: Other Environment",
        "Intended Audience :: Developers",
        "Intended Audience :: End Users/Desktop",
        "License :: OSI Approved :: MIT License",
        "Natural Language :: English",
        "Operating System :: OS Independent",
        "Programming Language :: Python",
        "Programming Language :: Python :: 2",
        "Programming Language :: Python :: 3",
        "Topic :: Multimedia :: Graphics",
        "Topic :: Multimedia :: Graphics :: Graphics Conversion",
        "Topic :: Multimedia :: Graphics :: Editors :: Vector-Based",
        "Topic :: Software Development :: Libraries :: Python Modules",
    ],
)<|MERGE_RESOLUTION|>--- conflicted
+++ resolved
@@ -29,11 +29,7 @@
     setup_requires=pytest_runner + wheel + ["setuptools_scm"],
     tests_require=["pytest>=2.8"],
     install_requires=[
-<<<<<<< HEAD
         "fonttools[ufo]>=4.24.0",
-=======
-        "fonttools[ufo]>=4.22.0",
->>>>>>> fe565c83
         "cu2qu>=1.6.7",
         "cffsubr>=0.2.8",
         "booleanOperations>=0.9.0",
